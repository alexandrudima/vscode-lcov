'use strict';

import * as vscode from 'vscode';

import { LOG } from './logger';
import { Configuration } from './configuration';
import { DataBank } from './dataBank';
import { CoverageReportProvider } from './coverageReportProvider';
import { SourceFileWatcher } from './sourceFileWatcher';
import { EditorDecorator } from './editorDecorator';
import { Enablement } from './enablement';
<<<<<<< HEAD
import { StatusIndicator } from './statusIndicator';
=======
>>>>>>> 6a07a89f

const log = LOG('Controller');

class QuickPickItem implements vscode.QuickPickItem {

	public label: string;
	public description: string;

	public run: () => void;

	constructor(label: string, run: () => void) {
		this.label = label;
		this.description = '';
		this.run = run;
	}
}

export class Controller {
	private _config: Configuration;
	private _toDispose: vscode.Disposable[];

	private _watchers: SourceFileWatcher[];
	private _watchersEnabled: boolean;
	private _dataBank: DataBank;
	private _editorDecorator: EditorDecorator;

	constructor(config: Configuration) {
		log.info('Creating controller.');
		this._config = config;
		this._toDispose = [];

		this._watchers = config.watchConf.map((watchConf) => {
			return new SourceFileWatcher(watchConf.pattern, watchConf.command);
		});
		this._toDispose = this._toDispose.concat(this._watchers);
		this._watchersEnabled = false;

		this._dataBank = new DataBank(this._config);
		this._toDispose.push(this._dataBank);

		this._editorDecorator = new EditorDecorator(this._config, this._dataBank);
		this._toDispose.push(this._editorDecorator);

		this._toDispose.push(vscode.workspace.registerTextDocumentContentProvider(CoverageReportProvider.SCHEME, new CoverageReportProvider(this._dataBank)));

		this._toDispose.push(new StatusIndicator(this._dataBank));
		this._toDispose.push(vscode.commands.registerCommand('lcov.displayCoverageEditorDecorator', () => this.toggleCoverageDecorator()));

	}

	public dispose(): void {
		log.info('Disposing controller.');

		vscode.Disposable.from(...this._toDispose).dispose();
		this._toDispose = [];
	}

	public async showMenu(): Promise<void> {
		let menu: QuickPickItem[] = [];

		if (Enablement.value() === false) {
			menu.push(new QuickPickItem(
				'Enable decorations',
				() => {
					Enablement.enable();
				}
			));
		} else {
			menu.push(new QuickPickItem(
				'Disable decorations',
				() => {
					Enablement.disable();
				}
			));
		}

		if (!this._dataBank.isEmpty()) {
			menu.push(new QuickPickItem(
				'Show Coverage Report',
				() => {
					Enablement.enable();
					vscode.commands.executeCommand('vscode.previewHtml', CoverageReportProvider.COVERAGE_REPORT_URI, vscode.ViewColumn.Two, 'LCOV Coverage Report');
				}
			));
		}

		if (this._watchersEnabled) {
			menu.push(new QuickPickItem(
				'Disable watchers',
				() => {
					this._watchersEnabled = false;
					this._watchers.forEach((w) => w.disable());
				}
			));
		} else if (this._watchers.length > 0) {
			menu.push(new QuickPickItem(
				'Enable watchers',
				() => {
					Enablement.enable();
					this._watchersEnabled = true;
					this._watchers.forEach((w) => w.enable());
				}
			));
		}

		let selected = await vscode.window.showQuickPick(menu);

		if (selected) {
			selected.run();
		}
	}

	private toggleCoverageDecorator() {
		if (Enablement.value()) {
			Enablement.disable()
		} else {
			Enablement.enable();
		}
	}
}
<|MERGE_RESOLUTION|>--- conflicted
+++ resolved
@@ -1,135 +1,132 @@
-'use strict';
-
-import * as vscode from 'vscode';
-
-import { LOG } from './logger';
-import { Configuration } from './configuration';
-import { DataBank } from './dataBank';
-import { CoverageReportProvider } from './coverageReportProvider';
-import { SourceFileWatcher } from './sourceFileWatcher';
-import { EditorDecorator } from './editorDecorator';
-import { Enablement } from './enablement';
-<<<<<<< HEAD
-import { StatusIndicator } from './statusIndicator';
-=======
->>>>>>> 6a07a89f
-
-const log = LOG('Controller');
-
-class QuickPickItem implements vscode.QuickPickItem {
-
-	public label: string;
-	public description: string;
-
-	public run: () => void;
-
-	constructor(label: string, run: () => void) {
-		this.label = label;
-		this.description = '';
-		this.run = run;
-	}
-}
-
-export class Controller {
-	private _config: Configuration;
-	private _toDispose: vscode.Disposable[];
-
-	private _watchers: SourceFileWatcher[];
-	private _watchersEnabled: boolean;
-	private _dataBank: DataBank;
-	private _editorDecorator: EditorDecorator;
-
-	constructor(config: Configuration) {
-		log.info('Creating controller.');
-		this._config = config;
-		this._toDispose = [];
-
-		this._watchers = config.watchConf.map((watchConf) => {
-			return new SourceFileWatcher(watchConf.pattern, watchConf.command);
-		});
-		this._toDispose = this._toDispose.concat(this._watchers);
-		this._watchersEnabled = false;
-
-		this._dataBank = new DataBank(this._config);
-		this._toDispose.push(this._dataBank);
-
-		this._editorDecorator = new EditorDecorator(this._config, this._dataBank);
-		this._toDispose.push(this._editorDecorator);
-
-		this._toDispose.push(vscode.workspace.registerTextDocumentContentProvider(CoverageReportProvider.SCHEME, new CoverageReportProvider(this._dataBank)));
-
-		this._toDispose.push(new StatusIndicator(this._dataBank));
-		this._toDispose.push(vscode.commands.registerCommand('lcov.displayCoverageEditorDecorator', () => this.toggleCoverageDecorator()));
-
-	}
-
-	public dispose(): void {
-		log.info('Disposing controller.');
-
-		vscode.Disposable.from(...this._toDispose).dispose();
-		this._toDispose = [];
-	}
-
-	public async showMenu(): Promise<void> {
-		let menu: QuickPickItem[] = [];
-
-		if (Enablement.value() === false) {
-			menu.push(new QuickPickItem(
-				'Enable decorations',
-				() => {
-					Enablement.enable();
-				}
-			));
-		} else {
-			menu.push(new QuickPickItem(
-				'Disable decorations',
-				() => {
-					Enablement.disable();
-				}
-			));
-		}
-
-		if (!this._dataBank.isEmpty()) {
-			menu.push(new QuickPickItem(
-				'Show Coverage Report',
-				() => {
-					Enablement.enable();
-					vscode.commands.executeCommand('vscode.previewHtml', CoverageReportProvider.COVERAGE_REPORT_URI, vscode.ViewColumn.Two, 'LCOV Coverage Report');
-				}
-			));
-		}
-
-		if (this._watchersEnabled) {
-			menu.push(new QuickPickItem(
-				'Disable watchers',
-				() => {
-					this._watchersEnabled = false;
-					this._watchers.forEach((w) => w.disable());
-				}
-			));
-		} else if (this._watchers.length > 0) {
-			menu.push(new QuickPickItem(
-				'Enable watchers',
-				() => {
-					Enablement.enable();
-					this._watchersEnabled = true;
-					this._watchers.forEach((w) => w.enable());
-				}
-			));
-		}
-
-		let selected = await vscode.window.showQuickPick(menu);
-
-		if (selected) {
-			selected.run();
-		}
-	}
-
-	private toggleCoverageDecorator() {
-		if (Enablement.value()) {
-			Enablement.disable()
-		} else {
-			Enablement.enable();
-		}
-	}
-}
+'use strict';
+
+import * as vscode from 'vscode';
+
+import { LOG } from './logger';
+import { Configuration } from './configuration';
+import { DataBank } from './dataBank';
+import { CoverageReportProvider } from './coverageReportProvider';
+import { SourceFileWatcher } from './sourceFileWatcher';
+import { EditorDecorator } from './editorDecorator';
+import { Enablement } from './enablement';
+import { StatusIndicator } from './statusIndicator';
+
+const log = LOG('Controller');
+
+class QuickPickItem implements vscode.QuickPickItem {
+
+	public label: string;
+	public description: string;
+
+	public run: () => void;
+
+	constructor(label: string, run: () => void) {
+		this.label = label;
+		this.description = '';
+		this.run = run;
+	}
+}
+
+export class Controller {
+	private _config: Configuration;
+	private _toDispose: vscode.Disposable[];
+
+	private _watchers: SourceFileWatcher[];
+	private _watchersEnabled: boolean;
+	private _dataBank: DataBank;
+	private _editorDecorator: EditorDecorator;
+
+	constructor(config: Configuration) {
+		log.info('Creating controller.');
+		this._config = config;
+		this._toDispose = [];
+
+		this._watchers = config.watchConf.map((watchConf) => {
+			return new SourceFileWatcher(watchConf.pattern, watchConf.command);
+		});
+		this._toDispose = this._toDispose.concat(this._watchers);
+		this._watchersEnabled = false;
+
+		this._dataBank = new DataBank(this._config);
+		this._toDispose.push(this._dataBank);
+
+		this._editorDecorator = new EditorDecorator(this._config, this._dataBank);
+		this._toDispose.push(this._editorDecorator);
+
+		this._toDispose.push(vscode.workspace.registerTextDocumentContentProvider(CoverageReportProvider.SCHEME, new CoverageReportProvider(this._dataBank)));
+
+		this._toDispose.push(new StatusIndicator(this._dataBank));
+		this._toDispose.push(vscode.commands.registerCommand('lcov.displayCoverageEditorDecorator', () => this.toggleCoverageDecorator()));
+
+	}
+
+	public dispose(): void {
+		log.info('Disposing controller.');
+
+		vscode.Disposable.from(...this._toDispose).dispose();
+		this._toDispose = [];
+	}
+
+	public async showMenu(): Promise<void> {
+		let menu: QuickPickItem[] = [];
+
+		if (Enablement.value() === false) {
+			menu.push(new QuickPickItem(
+				'Enable decorations',
+				() => {
+					Enablement.enable();
+				}
+			));
+		} else {
+			menu.push(new QuickPickItem(
+				'Disable decorations',
+				() => {
+					Enablement.disable();
+				}
+			));
+		}
+
+		if (!this._dataBank.isEmpty()) {
+			menu.push(new QuickPickItem(
+				'Show Coverage Report',
+				() => {
+					Enablement.enable();
+					vscode.commands.executeCommand('vscode.previewHtml', CoverageReportProvider.COVERAGE_REPORT_URI, vscode.ViewColumn.Two, 'LCOV Coverage Report');
+				}
+			));
+		}
+
+		if (this._watchersEnabled) {
+			menu.push(new QuickPickItem(
+				'Disable watchers',
+				() => {
+					this._watchersEnabled = false;
+					this._watchers.forEach((w) => w.disable());
+				}
+			));
+		} else if (this._watchers.length > 0) {
+			menu.push(new QuickPickItem(
+				'Enable watchers',
+				() => {
+					Enablement.enable();
+					this._watchersEnabled = true;
+					this._watchers.forEach((w) => w.enable());
+				}
+			));
+		}
+
+		let selected = await vscode.window.showQuickPick(menu);
+
+		if (selected) {
+			selected.run();
+		}
+	}
+
+	private toggleCoverageDecorator() {
+		if (Enablement.value()) {
+			Enablement.disable()
+		} else {
+			Enablement.enable();
+		}
+	}
+}